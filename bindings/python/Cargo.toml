--- conflicted
+++ resolved
@@ -19,14 +19,7 @@
 
 csv = "1.3"
 ctor = "0.2"
-<<<<<<< HEAD
 once_cell = "1.21"
-pyo3 = { version = "0.24.1", features = ["abi3-py37", "chrono"] }
-pyo3-async-runtimes = { version = "0.24", features = ["tokio-runtime"] }
-tokio = "1.44"
-=======
-once_cell = "1.20"
 pyo3 = { version = "0.24.2", features = ["abi3-py37", "chrono"] }
 pyo3-async-runtimes = { version = "0.24", features = ["tokio-runtime"] }
-tokio = "1.42"
->>>>>>> 5ac7ecd1
+tokio = "1.44"