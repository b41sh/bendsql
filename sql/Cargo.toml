--- conflicted
+++ resolved
@@ -27,13 +27,8 @@
 glob = "0.3"
 hex = "0.4.3"
 itertools = "0.12"
-<<<<<<< HEAD
-jsonb = "0.5.1"
+jsonb = { version = "0.5.1", optional = true }
 lexical-core = "1.0.5"
-=======
-jsonb = { version = "0.4.1", optional = true }
-lexical-core = "1.0.1"
->>>>>>> 5ac7ecd1
 memchr = "2.7"
 roaring = { version = "0.10.12", features = ["serde"] }
 serde = { version = "1.0", default-features = false, features = ["derive"] }
